--- conflicted
+++ resolved
@@ -9,8 +9,4 @@
 	3. `conda env list` - to check if the environment was created
 in the folder containing all files.
 2. Run `jupyer-book build DataVis_JB` inside the parent folder of the folder that contains the files. 
-<<<<<<< HEAD
-4. Open the `index.html` file that can be found in the `_build` folder. 
-=======
-4. Open the `index.html` file that can be found in the `_build` folder. 
->>>>>>> d3fe1539
+3. Open the `index.html` file that can be found in the `_build` folder. 
